--- conflicted
+++ resolved
@@ -1,235 +1,5 @@
 <?xml version="1.0" encoding="utf-8"?>
-<<<<<<< HEAD
-<!--
-   Licensed to the Apache Software Foundation (ASF) under one or more
-   contributor license agreements.  See the NOTICE file distributed with
-   this work for additional information regarding copyright ownership.
-   The ASF licenses this file to You under the Apache License, Version 2.0
-   (the "License"); you may not use this file except in compliance with
-   the License.  You may obtain a copy of the License at
-
-       http://www.apache.org/licenses/LICENSE-2.0
-
-   Unless required by applicable law or agreed to in writing, software
-   distributed under the License is distributed on an "AS IS" BASIS,
-   WITHOUT WARRANTIES OR CONDITIONS OF ANY KIND, either express or implied.
-   See the License for the specific language governing permissions and
-   limitations under the License.
--->
-
-<project xmlns="http://maven.apache.org/POM/4.0.0" xmlns:xsi="http://www.w3.org/2001/XMLSchema-instance" xsi:schemaLocation="http://maven.apache.org/POM/4.0.0 http://maven.apache.org/maven-v4_0_0.xsd">
-  <modelVersion>4.0.0</modelVersion>
-  <artifactId>jena-core</artifactId>
-  <packaging>jar</packaging>
-  <name>Apache Jena - Core</name>
-  <version>3.0.0-SNAPSHOT</version>
-
-  <parent>
-    <groupId>org.apache.jena</groupId>
-    <artifactId>jena-parent</artifactId>
-    <version>14-SNAPSHOT</version>
-    <relativePath>../jena-parent</relativePath>
-  </parent>
-
-  <description>Jena is a Java framework for building Semantic Web applications. It provides a programmatic environment for RDF, RDFS and OWL, SPARQL and includes a rule-based inference engine.</description>
-
-  <properties>
-    <maven.build.timestamp.format>yyyy-MM-dd'T'HH:mm:ssZ</maven.build.timestamp.format>
-    <build.time.xsd>${maven.build.timestamp}</build.time.xsd>
-  </properties>
-
-  <dependencies>
-
-    <dependency>
-      <groupId>org.apache.jena</groupId>
-      <artifactId>jena-base</artifactId>
-      <version>3.0.0-SNAPSHOT</version>
-    </dependency>
-
-    <dependency>
-      <groupId>org.apache.jena</groupId>
-      <artifactId>jena-base</artifactId>
-      <version>3.0.0-SNAPSHOT</version>
-      <scope>test</scope>
-      <classifier>tests</classifier>
-    </dependency>
-    
-    <dependency>
-       <groupId>org.apache.jena</groupId>
-       <artifactId>jena-iri</artifactId>
-       <version>3.0.0-SNAPSHOT</version>
-    </dependency>
-
-    <dependency>
-      <groupId>xerces</groupId>
-      <artifactId>xercesImpl</artifactId>
-    </dependency>
-    
-    <dependency>
-      <groupId>org.slf4j</groupId>
-      <artifactId>slf4j-api</artifactId>
-    </dependency>   
-
-    <dependency>
-      <groupId>junit</groupId>
-      <artifactId>junit</artifactId>
-      <scope>test</scope>
-    </dependency>
-
-	<dependency>
-		<groupId>org.xenei</groupId>
-		<artifactId>junit-contracts</artifactId>
-		<version>0.1.1</version>
-		<scope>test</scope>
-	</dependency>
-	
-	<dependency>
-		<groupId>org.mockito</groupId>
-		<artifactId>mockito-all</artifactId>
-		<version>1.9.5</version>
-		<scope>test</scope>
-	</dependency>
-
-  </dependencies>
-
-  <build>
-  
-    <resources>
-
-      <!-- Legacy -->
-      <resource>
-	<directory>etc</directory>
-        <targetPath>etc</targetPath>
-        <filtering>false</filtering>
-      </resource>
-
-      <resource>
-        <filtering>false</filtering>
-        <directory>src/main/resources</directory>
-      </resource>
-
-      <resource>
-        <directory>src/main/resources</directory>
-        <includes>
-          <include>org/apache/jena/jena-properties.xml</include>
-        </includes>
-        <filtering>true</filtering>
-      </resource>
-
-    </resources>
-  
-    <plugins>
-
-      <plugin>
-        <groupId>org.apache.maven.plugins</groupId>
-        <artifactId>maven-compiler-plugin</artifactId>
-      </plugin>
-
-      <plugin>
-        <groupId>org.apache.maven.plugins</groupId>
-        <artifactId>maven-surefire-plugin</artifactId>
-        <configuration>
-          <systemProperties>
-            <property>
-              <name>log4j.configuration</name>
-              <value>jena-test-log4j.properties</value>
-            </property>
-          </systemProperties>
-          <includes>
-            <include>org/apache/jena/test/TestPackage.java</include>
-						<include>**/*_CS.java</include>
-          </includes>
-        </configuration>
-      </plugin>
-
-      <plugin>
-        <groupId>org.apache.maven.plugins</groupId>
-        <artifactId>maven-source-plugin</artifactId>
-        <executions>
-          <execution>
-            <id>attach-sources</id>
-            <phase>package</phase>
-            <goals>
-	      <goal>jar-no-fork</goal>
-            </goals>
-          </execution>
-          <execution>
-            <id>attach-sources-test</id>
-            <phase>package</phase>
-            <goals>
-              <goal>test-jar-no-fork</goal>
-            </goals>
-          </execution>
-        </executions>
-      </plugin>
-
-      <plugin>
-        <groupId>org.apache.maven.plugins</groupId>
-        <artifactId>maven-javadoc-plugin</artifactId>
-        <configuration>
-          <author>true</author>
-          <version>true</version>
-          <show>public</show>
-          <quiet>true</quiet>
-          <encoding>UTF-8</encoding>
-          <windowtitle>Apache Jena</windowtitle>
-          <doctitle>Apache Jena Core ${project.version}</doctitle>
-          <bottom>Licenced under the Apache License, Version 2.0</bottom>
-          <excludePackageNames>org.apache.jena.shared.*:*.impl:org.apache.jena.assembler.assemblers:*.exceptions:*.regexptrees:org.apache.jena.mem:org.apache.jena.mem.*:org.apache.jena.n3:org.apache.jena.n3.*:org.apache.jena.rdf.arp.*:org.apache.jena.util.*:jena.cmdline:jena.util</excludePackageNames>
-          <groups>
-            <group>
-              <title>API - Application Programming Interface</title>
-              <packages>org.apache.jena.db:org.apache.jena.rdf.model:org.apache.jena.rdf.listeners:org.apache.jena.rdf.arp:org.apache.jena.rdf.arp.lang:org.apache.jena.datatypes:org.apache.jena.datatypes.xsd:org.apache.jena.rdql:org.apache.jena.shared:org.apache.jena.vocabulary:org.apache.jena.xmloutput:org.apache.jena.ontology:org.apache.jena.ontology.daml:org.apache.jena.reasoner:org.apache.jena.reasoner.rulesys:org.apache.jena.reasoner.rulesys.builtins:org.apache.jena.reasoner.transitiveReasoner:org.apache.jena.reasoner.dig</packages>
-            </group>
-            <group>
-              <title>SPI - System Programming Interface</title>
-              <packages>org.apache.jena.enhanced:org.apache.jena.graph:org.apache.jena.graph.compose:org.apache.jena.graph.query:org.apache.jena.util:org.apache.jena.util.iterator</packages>
-            </group>
-            <group>
-              <title>Command line tools</title>
-              <packages>jena</packages>
-            </group>
-            <group>
-              <title>Other Packages</title>
-              <packages>org.apache.jena.assembler</packages>
-            </group>
-          </groups>
-        </configuration>
-      </plugin>
-
-      <plugin>
-        <groupId>org.apache.maven.plugins</groupId>
-        <artifactId>maven-jar-plugin</artifactId>
-        <executions>
-          <execution>
-            <goals>
-              <goal>test-jar</goal>
-            </goals>
-          </execution>
-        </executions>
-      </plugin>
-
-      <!--
-      <plugin>
-        <groupId>org.apache.maven.plugins</groupId>
-        <artifactId>maven-resources-plugin</artifactId>
-      </plugin>
-      <!- - see: http://maven.apache.org/guides/mini/guide-attached-tests.html - ->
-      <plugin>
-        <groupId>org.apache.maven.plugins</groupId>
-        <artifactId>maven-jar-plugin</artifactId>
-        <executions>
-          <execution>
-            <goals>
-              <goal>test-jar</goal>
-            </goals>
-          </execution>
-        </executions>
-      </plugin>
-      -->
-    </plugins>
-  </build>
-=======
+
 <!-- Licensed to the Apache Software Foundation (ASF) under one or more contributor 
 	license agreements. See the NOTICE file distributed with this work for additional 
 	information regarding copyright ownership. The ASF licenses this file to 
@@ -427,6 +197,5 @@
 				</executions> </plugin> -->
 		</plugins>
 	</build>
->>>>>>> 5bc9578f
 
 </project>